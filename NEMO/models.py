import datetime
import os
from datetime import timedelta

from django.contrib import auth
from django.contrib.auth.models import BaseUserManager, Group, Permission
from django.contrib.contenttypes.fields import GenericForeignKey
from django.contrib.contenttypes.models import ContentType
from django.db import models
from django.db.models import Q
from django.db.models.signals import pre_delete
from django.dispatch import receiver
from django.urls import reverse
from django.utils import timezone

from NEMO.utilities import send_mail, get_task_image_filename, get_tool_image_filename
from NEMO.views.constants import ADDITIONAL_INFORMATION_MAXIMUM_LENGTH
from NEMO.widgets.configuration_editor import ConfigurationEditor


class CalendarDisplay(models.Model):
	"""
	Inherit from this class to express that a class type is able to be displayed in the NEMO calendar.
	Calling get_visual_end() will artificially lengthen the end time so the event is large enough to
	be visible and clickable.
	"""
	start = None
	end = None

	def get_visual_end(self):
		if self.end is None:
			return max(self.start + timedelta(minutes=15), timezone.now())
		else:
			return max(self.start + timedelta(minutes=15), self.end)

	class Meta:
		abstract = True


class UserPreferences(models.Model):
	attach_created_reservation = models.BooleanField('created_reservation_invite', default=False, help_text='Whether or not to send a calendar invitation when creating a new reservation')
	attach_cancelled_reservation = models.BooleanField('cancelled_reservation_invite', default=False, help_text='Whether or not to send a calendar invitation when cancelling a reservation')

	class Meta:
		verbose_name = 'User preferences'
		verbose_name_plural = 'User preferences'


class UserManager(BaseUserManager):
	def create_user(self, username, first_name, last_name, email):
		user = User()
		user.username = username
		user.first_name = first_name
		user.last_name = last_name
		user.email = email
		user.date_joined = timezone.now()
		user.save()
		return user

	def create_superuser(self, username, first_name, last_name, email, password=None):
		user = self.create_user(username, first_name, last_name, email)
		user.is_superuser = True
		user.is_staff = True
		user.training_required = False
		user.save()
		return user


class UserType(models.Model):
	name = models.CharField(max_length=50, unique=True)

	def __str__(self):
		return self.name

	class Meta:
		ordering = ['name']


class User(models.Model):
	# Personal information:
	username = models.CharField(max_length=100, unique=True)
	first_name = models.CharField(max_length=100)
	last_name = models.CharField(max_length=100)
	email = models.EmailField(verbose_name='email address')
	type = models.ForeignKey(UserType, null=True, on_delete=models.SET_NULL)
	domain = models.CharField(max_length=100, blank=True, help_text="The Active Directory domain that the account resides on")

	# Physical access fields
	badge_number = models.PositiveIntegerField(null=True, blank=True, unique=True, help_text="The badge number associated with this user. This number must correctly correspond to a user in order for the tablet-login system (in the NanoFab lobby) to work properly.")
	access_expiration = models.DateField(blank=True, null=True, help_text="The user will lose all access rights after this date. Typically this is used to ensure that safety training has been completed by the user every year.")
	physical_access_levels = models.ManyToManyField('PhysicalAccessLevel', blank=True, related_name='users')

	# Permissions
	is_active = models.BooleanField('active', default=True, help_text='Designates whether this user can log in to NEMO. Unselect this instead of deleting accounts.')
	is_staff = models.BooleanField('staff status', default=False, help_text='Designates whether the user can log into this admin site.')
	is_technician = models.BooleanField('technician status', default=False, help_text='Specifies how to bill staff time for this user. When checked, customers are billed at technician rates.')
	is_superuser = models.BooleanField('superuser status', default=False, help_text='Designates that this user has all permissions without explicitly assigning them.')
	training_required = models.BooleanField(default=True, help_text='When selected, the user is blocked from all reservation and tool usage capabilities.')
	groups = models.ManyToManyField(Group, blank=True, help_text='The groups this user belongs to. A user will get all permissions granted to each of his/her group.')
	user_permissions = models.ManyToManyField(Permission, blank=True, help_text='Specific permissions for this user.')

	# Important dates
	date_joined = models.DateTimeField(default=timezone.now)
	last_login = models.DateTimeField(null=True, blank=True)

	# NanoFab information:
	qualifications = models.ManyToManyField('Tool', blank=True, help_text='Select the tools that the user is qualified to use.')
	projects = models.ManyToManyField('Project', blank=True, help_text='Select the projects that this user is currently working on.')

	# Preferences
	preferences: UserPreferences = models.OneToOneField(UserPreferences, null=True, on_delete=models.SET_NULL)

	USERNAME_FIELD = 'username'
	REQUIRED_FIELDS = ['first_name', 'last_name', 'email']
	objects = UserManager()

	def has_perm(self, perm, obj=None):
		"""
		Returns True if the user has each of the specified permissions. If
		object is passed, it checks if the user has all required perms for this object.
		"""

		# Active superusers have all permissions.
		if self.is_active and self.is_superuser:
			return True

		# Otherwise we need to check the backends.
		for backend in auth.get_backends():
			if hasattr(backend, "has_perm"):
				if obj is not None:
					if backend.has_perm(self, perm, obj):
						return True
				else:
					if backend.has_perm(self, perm):
						return True
		return False

	def has_perms(self, perm_list, obj=None):
		for perm in perm_list:
			if not self.has_perm(perm, obj):
				return False
		return True

	def has_module_perms(self, app_label):
		"""
		Returns True if the user has any permissions in the given app label.
		Uses pretty much the same logic as has_perm, above.
		"""
		# Active superusers have all permissions.
		if self.is_active and self.is_superuser:
			return True

		for backend in auth.get_backends():
			if hasattr(backend, "has_module_perms"):
				if backend.has_module_perms(self, app_label):
					return True
		return False

	def check_password(self, raw_password):
		return False

	@property
	def is_authenticated(self):
		return True

	@property
	def is_anonymous(self):
		return False

	def get_username(self):
		return self.username

	def has_usable_password(self):
		return False

	def email_user(self, subject, message, from_email, attachments=None):
		""" Sends an email to this user. """
		send_mail(subject=subject, message=message, from_email=from_email, recipient_list=[self.email], attachments=attachments)

	def get_full_name(self):
		return self.first_name + ' ' + self.last_name + ' (' + self.username + ')'

	def get_short_name(self):
		return self.first_name

	def in_area(self):
		return AreaAccessRecord.objects.filter(customer=self, staff_charge=None, end=None).exists()

	def area_access_record(self):
		try:
			return AreaAccessRecord.objects.get(customer=self, staff_charge=None, end=None)
		except AreaAccessRecord.DoesNotExist:
			return None

	def billing_to_project(self):
		access_record = self.area_access_record()
		if access_record is None:
			return None
		else:
			return access_record.project

	def active_project_count(self):
		return self.projects.filter(active=True, account__active=True).count()

	def active_projects(self):
		return self.projects.filter(active=True, account__active=True)

	def charging_staff_time(self):
		return StaffCharge.objects.filter(staff_member=self.id, end=None).exists()

	def get_staff_charge(self):
		try:
			return StaffCharge.objects.get(staff_member=self.id, end=None)
		except StaffCharge.DoesNotExist:
			return None

	class Meta:
		ordering = ['first_name']
		permissions = (
			("trigger_timed_services", "Can trigger timed services"),
			("use_billing_api", "Can use billing API"),
			("kiosk", "Kiosk services"),
		)

	def __str__(self):
		return self.get_full_name()


class Tool(models.Model):
	name = models.CharField(max_length=100, unique=True)
	parent_tool = models.ForeignKey('Tool', related_name="tool_children_set", null=True, blank=True, help_text='Select a parent tool to allow alternate usage', on_delete=models.CASCADE)
	visible = models.BooleanField(default=True, help_text="Specifies whether this tool is visible to users.")
	_description = models.TextField(db_column="description", null=True, blank=True, help_text="HTML syntax could be used")
	_serial = models.CharField(db_column="serial", null=True, blank=True, max_length=100, help_text="Serial Number")
	_image = models.ImageField(db_column="image", upload_to=get_tool_image_filename, blank=True, help_text="An image that represent the tool. Maximum width and height are 500px")
	_category = models.CharField(db_column="category", null=True, blank=True, max_length=1000, help_text="Create sub-categories using slashes. For example \"Category 1/Sub-category 1\".")
	_operational = models.BooleanField(db_column="operational", default=False, help_text="Marking the tool non-operational will prevent users from using the tool.")
	_primary_owner = models.ForeignKey(User, db_column="primary_owner_id", null=True, blank=True, related_name="primary_tool_owner", help_text="The staff member who is responsible for administration of this tool.", on_delete=models.PROTECT)
	_backup_owners = models.ManyToManyField(User, db_table='NEMO_tool_backup_owners', blank=True, related_name="backup_for_tools", help_text="Alternate staff members who are responsible for administration of this tool when the primary owner is unavailable.")
	_location = models.CharField(db_column="location", null=True, blank=True, max_length=100)
	_phone_number = models.CharField(db_column="phone_number", null=True, blank=True, max_length=100)
	_notification_email_address = models.EmailField(db_column="notification_email_address", blank=True, null=True, help_text="Messages that relate to this tool (such as comments, problems, and shutdowns) will be forwarded to this email address. This can be a normal email address or a mailing list address.")
	_interlock = models.OneToOneField('Interlock', db_column="interlock_id", blank=True, null=True, on_delete=models.SET_NULL)
	# Policy fields:
	_requires_area_access = models.ForeignKey('Area', db_column="requires_area_access_id", null=True, blank=True, help_text="Indicates that this tool is physically located in a billable area and requires an active area access record in order to be operated.", on_delete=models.PROTECT)
	_grant_physical_access_level_upon_qualification = models.ForeignKey('PhysicalAccessLevel', db_column="grant_physical_access_level_upon_qualification_id", null=True, blank=True, help_text="The designated physical access level is granted to the user upon qualification for this tool.", on_delete=models.PROTECT)
	_grant_badge_reader_access_upon_qualification = models.CharField(db_column="grant_badge_reader_access_upon_qualification", max_length=100, null=True, blank=True, help_text="Badge reader access is granted to the user upon qualification for this tool.")
	_reservation_horizon = models.PositiveIntegerField(db_column="reservation_horizon", default=14, null=True, blank=True, help_text="Users may create reservations this many days in advance. Leave this field blank to indicate that no reservation horizon exists for this tool.")
	_minimum_usage_block_time = models.PositiveIntegerField(db_column="minimum_usage_block_time", null=True, blank=True, help_text="The minimum amount of time (in minutes) that a user must reserve this tool for a single reservation. Leave this field blank to indicate that no minimum usage block time exists for this tool.")
	_maximum_usage_block_time = models.PositiveIntegerField(db_column="maximum_usage_block_time", null=True, blank=True, help_text="The maximum amount of time (in minutes) that a user may reserve this tool for a single reservation. Leave this field blank to indicate that no maximum usage block time exists for this tool.")
	_maximum_reservations_per_day = models.PositiveIntegerField(db_column="maximum_reservations_per_day", null=True, blank=True, help_text="The maximum number of reservations a user may make per day for this tool.")
	_minimum_time_between_reservations = models.PositiveIntegerField(db_column="minimum_time_between_reservations", null=True, blank=True, help_text="The minimum amount of time (in minutes) that the same user must have between any two reservations for this tool.")
	_maximum_future_reservation_time = models.PositiveIntegerField(db_column="maximum_future_reservation_time", null=True, blank=True, help_text="The maximum amount of time (in minutes) that a user may reserve from the current time onwards.")
	_missed_reservation_threshold = models.PositiveIntegerField(db_column="missed_reservation_threshold", null=True, blank=True, help_text="The amount of time (in minutes) that a tool reservation may go unused before it is automatically marked as \"missed\" and hidden from the calendar. Usage can be from any user, regardless of who the reservation was originally created for. The cancellation process is triggered by a timed job on the web server.")
	_allow_delayed_logoff = models.BooleanField(db_column="allow_delayed_logoff", default=False, help_text='Upon logging off users may enter a delay before another user may use the tool. Some tools require "spin-down" or cleaning time after use.')
	_post_usage_questions = models.TextField(db_column="post_usage_questions", null=True, blank=True, help_text="Upon logging off a tool, questions can be asked such as how much consumables were used by the user. This field will only accept JSON format")
	_policy_off_between_times = models.BooleanField(db_column="policy_off_between_times", default=False, help_text="Check this box to disable policy rules every day between the given times")
	_policy_off_start_time = models.TimeField(db_column="policy_off_start_time", null=True, blank=True, help_text="The start time when policy rules should NOT be enforced")
	_policy_off_end_time = models.TimeField(db_column="policy_off_end_time", null=True, blank=True, help_text="The end time when policy rules should NOT be enforced")
	_policy_off_weekend = models.BooleanField(db_column="policy_off_weekend", default=False, help_text="Whether or not policy rules should be enforced on weekends")

	class Meta:
		ordering = ['name']

	@property
	def category(self):
		return self.parent_tool.category if self.is_child_tool() else self._category

	@category.setter
	def category(self, value):
		self.raise_setter_error_if_child_tool("category")
		self._category = value

	@property
	def description(self):
		return self.parent_tool.description if self.is_child_tool() else self._description

	@description.setter
	def description(self, value):
		self.raise_setter_error_if_child_tool("description")
		self._description = value

	@property
	def serial(self):
<<<<<<< HEAD
		return self.parent_tool.description if self.is_child_tool() else self._serial
=======
		return self.parent_tool.serial if self.is_child_tool() else self._serial
>>>>>>> e2f4031f

	@serial.setter
	def serial(self, value):
		self.raise_setter_error_if_child_tool("serial")
		self._serial = value

	@property
	def image(self):
		return self.parent_tool.image if self.is_child_tool() else self._image

	@image.setter
	def image(self, value):
		self.raise_setter_error_if_child_tool("image")
		self._image = value
		
	@property
	def operational(self):
		return self.parent_tool.operational if self.is_child_tool() else self._operational

	@operational.setter
	def operational(self, value):
		self.raise_setter_error_if_child_tool("operational")
		self._operational = value

	@property
	def primary_owner(self):
		return self.parent_tool.primary_owner if self.is_child_tool() else self._primary_owner

	@primary_owner.setter
	def primary_owner(self, value):
		self.raise_setter_error_if_child_tool("primary_owner")
		self._primary_owner = value

	@property
	def backup_owners(self):
		return self.parent_tool.backup_owners if self.is_child_tool() else self._backup_owners

	@backup_owners.setter
	def backup_owners(self, value):
		self.raise_setter_error_if_child_tool("backup_owners")
		self._backup_owners = value

	@property
	def location(self):
		return self.parent_tool.location if self.is_child_tool() else self._location

	@location.setter
	def location(self, value):
		self.raise_setter_error_if_child_tool("location")
		self._location = value

	@property
	def phone_number(self):
		return self.parent_tool.phone_number if self.is_child_tool() else self._phone_number

	@phone_number.setter
	def phone_number(self, value):
		self.raise_setter_error_if_child_tool("phone_number")
		self._phone_number = value

	@property
	def notification_email_address(self):
		return self.parent_tool.notification_email_address if self.is_child_tool() else self._notification_email_address

	@notification_email_address.setter
	def notification_email_address(self, value):
		self.raise_setter_error_if_child_tool("notification_email_address")
		self._notification_email_address = value

	@property
	def interlock(self):
		return self.parent_tool.interlock if self.is_child_tool() else self._interlock

	@interlock.setter
	def interlock(self, value):
		self.raise_setter_error_if_child_tool("interlock")
		self._interlock = value

	@property
	def requires_area_access(self):
		return self.parent_tool.requires_area_access if self.is_child_tool() else self._requires_area_access

	@requires_area_access.setter
	def requires_area_access(self, value):
		self.raise_setter_error_if_child_tool("requires_area_access")
		self._requires_area_access = value

	@property
	def grant_physical_access_level_upon_qualification(self):
		return self.parent_tool.grant_physical_access_level_upon_qualification if self.is_child_tool() else self._grant_physical_access_level_upon_qualification

	@grant_physical_access_level_upon_qualification.setter
	def grant_physical_access_level_upon_qualification(self, value):
		self.raise_setter_error_if_child_tool("grant_physical_access_level_upon_qualification")
		self._grant_physical_access_level_upon_qualification = value

	@property
	def grant_badge_reader_access_upon_qualification(self):
		return self.parent_tool.grant_badge_reader_access_upon_qualification if self.is_child_tool() else self._grant_badge_reader_access_upon_qualification

	@grant_badge_reader_access_upon_qualification.setter
	def grant_badge_reader_access_upon_qualification(self, value):
		self.raise_setter_error_if_child_tool("grant_badge_reader_access_upon_qualification")
		self._grant_badge_reader_access_upon_qualification = value

	@property
	def reservation_horizon(self):
		return self.parent_tool.reservation_horizon if self.is_child_tool() else self._reservation_horizon

	@reservation_horizon.setter
	def reservation_horizon(self, value):
		self.raise_setter_error_if_child_tool("reservation_horizon")
		self._reservation_horizon = value

	@property
	def minimum_usage_block_time(self):
		return self.parent_tool.minimum_usage_block_time if self.is_child_tool() else self._minimum_usage_block_time

	@minimum_usage_block_time.setter
	def minimum_usage_block_time(self, value):
		self.raise_setter_error_if_child_tool("minimum_usage_block_time")
		self._minimum_usage_block_time = value

	@property
	def maximum_usage_block_time(self):
		return self.parent_tool.maximum_usage_block_time if self.is_child_tool() else self._maximum_usage_block_time

	@maximum_usage_block_time.setter
	def maximum_usage_block_time(self, value):
		self.raise_setter_error_if_child_tool("maximum_usage_block_time")
		self._maximum_usage_block_time = value

	@property
	def maximum_reservations_per_day(self):
		return self.parent_tool.maximum_reservations_per_day if self.is_child_tool() else self._maximum_reservations_per_day

	@maximum_reservations_per_day.setter
	def maximum_reservations_per_day(self, value):
		self.raise_setter_error_if_child_tool("maximum_reservations_per_day")
		self._maximum_reservations_per_day = value

	@property
	def minimum_time_between_reservations(self):
		return self.parent_tool.minimum_time_between_reservations if self.is_child_tool() else self._minimum_time_between_reservations

	@minimum_time_between_reservations.setter
	def minimum_time_between_reservations(self, value):
		self.raise_setter_error_if_child_tool("minimum_time_between_reservations")
		self._minimum_time_between_reservations = value

	@property
	def maximum_future_reservation_time(self):
		return self.parent_tool.maximum_future_reservation_time if self.is_child_tool() else self._maximum_future_reservation_time

	@maximum_future_reservation_time.setter
	def maximum_future_reservation_time(self, value):
		self.raise_setter_error_if_child_tool("maximum_future_reservation_time")
		self._maximum_future_reservation_time = value

	@property
	def missed_reservation_threshold(self):
		return self.parent_tool.missed_reservation_threshold if self.is_child_tool() else self._missed_reservation_threshold

	@missed_reservation_threshold.setter
	def missed_reservation_threshold(self, value):
		self.raise_setter_error_if_child_tool("missed_reservation_threshold")
		self._missed_reservation_threshold = value

	@property
	def allow_delayed_logoff(self):
		return self.parent_tool.allow_delayed_logoff if self.is_child_tool() else self._allow_delayed_logoff

	@allow_delayed_logoff.setter
	def allow_delayed_logoff(self, value):
		self.raise_setter_error_if_child_tool("allow_delayed_logoff")
		self._allow_delayed_logoff = value

	@property
	def post_usage_questions(self):
		return self.parent_tool.post_usage_questions if self.is_child_tool() else self._post_usage_questions

	@post_usage_questions.setter
	def post_usage_questions(self, value):
		self.raise_setter_error_if_child_tool("post_usage_questions")
		self._post_usage_questions = value

	@property
	def policy_off_between_times(self):
		return self.parent_tool.policy_off_between_times if self.is_child_tool() else self._policy_off_between_times

	@policy_off_between_times.setter
	def policy_off_between_times(self, value):
		self.raise_setter_error_if_child_tool("policy_off_between_times")
		self._policy_off_between_times = value

	@property
	def policy_off_start_time(self):
		return self.parent_tool.policy_off_start_time if self.is_child_tool() else self._policy_off_start_time

	@policy_off_start_time.setter
	def policy_off_start_time(self, value):
		self.raise_setter_error_if_child_tool("policy_off_start_time")
		self._policy_off_start_time = value

	@property
	def policy_off_end_time(self):
		return self.parent_tool.policy_off_end_time if self.is_child_tool() else self._policy_off_end_time

	@policy_off_end_time.setter
	def policy_off_end_time(self, value):
		self.raise_setter_error_if_child_tool("policy_off_end_time")
		self._policy_off_end_time = value

	@property
	def policy_off_weekend(self):
		return self.parent_tool.policy_off_weekend if self.is_child_tool() else self._policy_off_weekend

	@policy_off_weekend.setter
	def policy_off_weekend(self, value):
		self.raise_setter_error_if_child_tool("policy_off_weekend")
		self._policy_off_weekend = value

	def name_or_child_in_use_name(self, parent_ids = None) -> str:
		""" This method returns the tool name unless one of its children is in use."""
		""" When used in loops, provide the parent_ids list to avoid unnecessary db calls """
		if self.is_parent_tool(parent_ids) and self.in_use():
			return self.get_current_usage_event().tool.name
		return self.name

	def is_child_tool(self):
		return self.parent_tool != None

	def is_parent_tool(self, parent_ids = None):
		if not parent_ids:
			parent_ids = Tool.objects.filter(parent_tool__isnull=False).values_list('parent_tool_id', flat=True)
		return self.id in parent_ids

	def tool_or_parent_id(self):
		""" This method returns the tool id or the parent tool id if tool is a child """
		if self.is_child_tool():
			return self.parent_tool.id
		else:
			return self.id

	def get_family_tool_ids(self):
		""" this method returns a list of children tool ids, parent and self id """
		tool_ids = list(self.tool_children_set.values_list('id', flat=True))
		# parent tool
		if self.is_child_tool():
			tool_ids.append(self.parent_tool.id)
		# self
		tool_ids.append(self.id)
		return tool_ids

	def raise_setter_error_if_child_tool(self, field):
		if self.is_child_tool():
			raise AttributeError(f"Cannot set property {field} on a child/alternate tool")

	def __str__(self):
		return self.name

	def get_absolute_url(self):
		from django.urls import reverse
		return reverse('tool_control', args=[self.tool_or_parent_id()])

	def name_display(self):
		return f"{self.name} ({self.parent_tool.name})" if self.is_child_tool() else f"{self.name}"
	name_display.admin_order_field = '_name'
	name_display.short_description = 'Name'

	def operational_display(self):
		return self.operational
	operational_display.admin_order_field = '_operational'
	operational_display.boolean = True
	operational_display.short_description = 'Operational'

	def problematic(self):
		return self.parent_tool.task_set.filter(resolved=False, cancelled=False).exists() if self.is_child_tool() else self.task_set.filter(resolved=False, cancelled=False).exists()
	problematic.admin_order_field = 'task'
	problematic.boolean = True

	def problems(self):
		return self.parent_tool.task_set.filter(resolved=False, cancelled=False) if self.is_child_tool() else self.task_set.filter(resolved=False, cancelled=False)

	def comments(self):
		unexpired = Q(expiration_date__isnull=True) | Q(expiration_date__gt=timezone.now())
		return self.parent_tool.comment_set.filter(visible=True).filter(unexpired) if self.is_child_tool() else self.comment_set.filter(visible=True).filter(unexpired)

	def required_resource_is_unavailable(self):
		return self.parent_tool.required_resource_set.filter(available=False).exists() if self.is_child_tool() else self.required_resource_set.filter(available=False).exists()

	def nonrequired_resource_is_unavailable(self):
		return self.parent_tool.nonrequired_resource_set.filter(available=False).exists() if self.is_child_tool() else self.nonrequired_resource_set.filter(available=False).exists()

	def all_resources_available(self):
		required_resources_available = not self.unavailable_required_resources().exists()
		nonrequired_resources_available = not self.unavailable_nonrequired_resources().exists()
		if required_resources_available and nonrequired_resources_available:
			return True
		return False

	def unavailable_required_resources(self):
		return self.parent_tool.required_resource_set.filter(available=False) if self.is_child_tool() else self.required_resource_set.filter(available=False)

	def unavailable_nonrequired_resources(self):
		return self.parent_tool.nonrequired_resource_set.filter(available=False) if self.is_child_tool() else self.nonrequired_resource_set.filter(available=False)

	def in_use(self):
		result = UsageEvent.objects.filter(tool_id__in=self.get_family_tool_ids(), end=None).exists()
		return result

	def delayed_logoff_in_progress(self):
		result = UsageEvent.objects.filter(tool_id__in=self.get_family_tool_ids(), end__gt=timezone.now()).exists()
		return result

	def get_delayed_logoff_usage_event(self):
		try:
			return UsageEvent.objects.get(tool_id__in=self.get_family_tool_ids(), end__gt=timezone.now())
		except UsageEvent.DoesNotExist:
			return None

	def scheduled_outages(self):
		""" Returns a QuerySet of scheduled outages that are in progress for this tool. This includes tool outages, and resources outages (when the tool fully depends on the resource). """
		return ScheduledOutage.objects.filter(Q(tool=self.tool_or_parent_id()) | Q(resource__fully_dependent_tools__in=[self.tool_or_parent_id()]), start__lte=timezone.now(), end__gt=timezone.now())

	def scheduled_outage_in_progress(self):
		""" Returns a true if a tool or resource outage is currently in effect for this tool. Otherwise, returns false. """
		return ScheduledOutage.objects.filter(Q(tool=self.tool_or_parent_id()) | Q(resource__fully_dependent_tools__in=[self.tool_or_parent_id()]), start__lte=timezone.now(), end__gt=timezone.now()).exists()

	def is_configurable(self):
		return self.parent_tool.configuration_set.exists() if self.is_child_tool() else self.configuration_set.exists()
	is_configurable.admin_order_field = 'configuration'
	is_configurable.boolean = True
	is_configurable.short_description = 'Configurable'

	def get_configuration_information(self, user, start):
		configurations = self.parent_tool.configuration_set.all().order_by('display_priority') if self.is_child_tool() else self.configuration_set.all().order_by('display_priority')
		notice_limit = 0
		able_to_self_configure = True
		for config in configurations:
			notice_limit = max(notice_limit, config.advance_notice_limit)
			# If an item is already excluded from the configuration agenda or the user is not a qualified maintainer, then tool self-configuration is not possible.
			if config.exclude_from_configuration_agenda or not config.user_is_maintainer(user):
				able_to_self_configure = False
		results = {
			'configurations': configurations,
			'notice_limit': notice_limit,
			'able_to_self_configure': able_to_self_configure,
			'additional_information_maximum_length': ADDITIONAL_INFORMATION_MAXIMUM_LENGTH,
		}
		if start:
			results['sufficient_notice'] = (start - timedelta(hours=notice_limit) >= timezone.now())
		return results

	def configuration_widget(self, user):
		config_input = {
			'configurations': self.parent_tool.configuration_set.all().order_by('display_priority') if self.is_child_tool() else self.configuration_set.all().order_by('display_priority'),
			'user': user
		}
		configurations = ConfigurationEditor()
		return configurations.render(None, config_input)

	def get_current_usage_event(self):
		""" Gets the usage event for the current user of this tool. """
		try:
			return UsageEvent.objects.get(end=None, tool_id__in=self.get_family_tool_ids())
		except UsageEvent.DoesNotExist:
			return None

	def should_enforce_policy(self, reservation):
		""" Returns whether or not the policy rules should be enforced. """
		should_enforce = True

		start_time = reservation.start.astimezone(timezone.get_current_timezone())
		end_time = reservation.end.astimezone(timezone.get_current_timezone())
		if self.policy_off_weekend and start_time.weekday() >= 5 and end_time.weekday() >= 5:
			should_enforce = False
		if self.policy_off_between_times and self.policy_off_start_time and self.policy_off_end_time:
			if self.policy_off_start_time <= self.policy_off_end_time:
				""" Range something like 6am-6pm """
				if self.policy_off_start_time <= start_time.time() <= self.policy_off_end_time and self.policy_off_start_time <= end_time.time() <= self.policy_off_end_time:
					should_enforce = False
			else:
				""" Range something like 6pm-6am """
				if (self.policy_off_start_time <= start_time.time() or start_time.time() <= self.policy_off_end_time) and (self.policy_off_start_time <= end_time.time() or end_time.time() <= self.policy_off_end_time):
					should_enforce = False
		return should_enforce


class Configuration(models.Model):
	tool = models.ForeignKey(Tool, help_text="The tool that this configuration option applies to.", on_delete=models.CASCADE)
	name = models.CharField(max_length=200, help_text="The name of this overall configuration. This text is displayed as a label on the tool control page.")
	configurable_item_name = models.CharField(blank=True, null=True, max_length=200, help_text="The name of the tool part being configured. This text is displayed as a label on the tool control page. Leave this field blank if there is only one configuration slot.")
	advance_notice_limit = models.PositiveIntegerField(help_text="Configuration changes must be made this many hours in advance.")
	display_priority = models.PositiveIntegerField(help_text="The order in which this configuration will be displayed beside others when making a reservation and controlling a tool. Can be any positive integer including 0. Lower values are displayed first.")
	prompt = models.TextField(blank=True, null=True, help_text="The textual description the user will see when making a configuration choice.")
	current_settings = models.TextField(blank=True, null=True, help_text="The current configuration settings for a tool. Multiple values are separated by commas.")
	available_settings = models.TextField(blank=True, null=True, help_text="The available choices to select for this configuration option. Multiple values are separated by commas.")
	maintainers = models.ManyToManyField(User, blank=True, help_text="Select the users that are allowed to change this configuration.")
	qualified_users_are_maintainers = models.BooleanField(default=False, help_text="Any user that is qualified to use the tool that this configuration applies to may also change this configuration. Checking this box implicitly adds qualified users to the maintainers list.")
	exclude_from_configuration_agenda = models.BooleanField(default=False, help_text="Reservations containing this configuration will be excluded from the NanoFab technician's Configuration Agenda page.")
	absence_string = models.CharField(max_length=100, blank=True, null=True, help_text="The text that appears to indicate absence of a choice.")

	def get_current_setting(self, slot):
		if slot < 0:
			raise IndexError("Slot index of " + str(slot) + " is out of bounds for configuration \"" + self.name + "\" (id = " + str(self.id) + ").")
		return self.current_settings_as_list()[slot]

	def current_settings_as_list(self):
		return [x.strip() for x in self.current_settings.split(',')]

	def available_settings_as_list(self):
		return [x.strip() for x in self.available_settings.split(',')]

	def get_available_setting(self, choice):
		choice = int(choice)
		available_settings = self.available_settings_as_list()
		return available_settings[choice]

	def replace_current_setting(self, slot, choice):
		slot = int(slot)
		current_settings = self.current_settings_as_list()
		current_settings[slot] = self.get_available_setting(choice)
		self.current_settings = ', '.join(current_settings)

	def range_of_configurable_items(self):
		return range(0, len(self.current_settings.split(',')))

	def user_is_maintainer(self, user):
		if user in self.maintainers.all() or user.is_staff:
			return True
		if self.qualified_users_are_maintainers and (user in self.tool.user_set.all() or user.is_staff):
			return True
		return False

	class Meta:
		ordering = ['tool', 'name']

	def __str__(self):
		return str(self.tool.name) + ': ' + str(self.name)


class TrainingSession(models.Model):
	class Type(object):
		INDIVIDUAL = 0
		GROUP = 1
		Choices = (
			(INDIVIDUAL, 'Individual'),
			(GROUP, 'Group')
		)

	trainer = models.ForeignKey(User, related_name="teacher_set", on_delete=models.CASCADE)
	trainee = models.ForeignKey(User, related_name="student_set", on_delete=models.CASCADE)
	tool = models.ForeignKey(Tool, on_delete=models.CASCADE)
	project = models.ForeignKey('Project', on_delete=models.CASCADE)
	duration = models.PositiveIntegerField(help_text="The duration of the training session in minutes.")
	type = models.IntegerField(choices=Type.Choices)
	date = models.DateTimeField(default=timezone.now)
	qualified = models.BooleanField(default=False, help_text="Indicates that after this training session the user was qualified to use the tool.")

	class Meta:
		ordering = ['-date']

	def __str__(self):
		return str(self.id)


class StaffCharge(CalendarDisplay):
	staff_member = models.ForeignKey(User, related_name='staff_charge_actor', on_delete=models.CASCADE)
	customer = models.ForeignKey(User, related_name='staff_charge_customer', on_delete=models.CASCADE)
	project = models.ForeignKey('Project', on_delete=models.CASCADE)
	start = models.DateTimeField(default=timezone.now)
	end = models.DateTimeField(null=True, blank=True)
	validated = models.BooleanField(default=False)

	class Meta:
		ordering = ['-start']

	def __str__(self):
		return str(self.id)


class Area(models.Model):
	name = models.CharField(max_length=200, help_text='What is the name of this area? The name will be displayed on the tablet login and logout pages.')
	welcome_message = models.TextField(help_text='The welcome message will be displayed on the tablet login page. You can use HTML and JavaScript.')

	class Meta:
		ordering = ['name']

	def __str__(self):
		return self.name


class AreaAccessRecord(CalendarDisplay):
	area = models.ForeignKey(Area, on_delete=models.CASCADE)
	customer = models.ForeignKey(User, on_delete=models.CASCADE)
	project = models.ForeignKey('Project', on_delete=models.CASCADE)
	start = models.DateTimeField(default=timezone.now)
	end = models.DateTimeField(null=True, blank=True)
	staff_charge = models.ForeignKey(StaffCharge, blank=True, null=True, on_delete=models.CASCADE)

	class Meta:
		ordering = ['-start']

	def __str__(self):
		return str(self.id)


class ConfigurationHistory(models.Model):
	configuration = models.ForeignKey(Configuration, on_delete=models.CASCADE)
	user = models.ForeignKey(User, on_delete=models.CASCADE)
	modification_time = models.DateTimeField(default=timezone.now)
	slot = models.PositiveIntegerField()
	setting = models.TextField()

	class Meta:
		ordering = ['-modification_time']
		verbose_name_plural = "Configuration histories"

	def __str__(self):
		return str(self.id)


class Account(models.Model):
	name = models.CharField(max_length=100, unique=True)
	active = models.BooleanField(default=True, help_text="Users may only charge to an account if it is active. Deactivate the account to block future billable activity (such as tool usage and consumable check-outs) of all the projects that belong to it.")

	class Meta:
		ordering = ['name']

	def __str__(self):
		return str(self.name)


class Project(models.Model):
	name = models.CharField(max_length=100, unique=True)
	application_identifier = models.CharField(max_length=100)
	account = models.ForeignKey(Account, help_text="All charges for this project will be billed to the selected account.", on_delete=models.CASCADE)
	active = models.BooleanField(default=True, help_text="Users may only charge to a project if it is active. Deactivate the project to block billable activity (such as tool usage and consumable check-outs).")

	class Meta:
		ordering = ['name']

	def __str__(self):
		return str(self.name)


def pre_delete_entity(sender, instance, using, **kwargs):
	""" Remove activity history and membership history when an account, project, tool, or user is deleted. """
	content_type = ContentType.objects.get_for_model(sender)
	ActivityHistory.objects.filter(object_id=instance.id, content_type=content_type).delete()
	MembershipHistory.objects.filter(parent_object_id=instance.id, parent_content_type=content_type).delete()
	MembershipHistory.objects.filter(child_object_id=instance.id, child_content_type=content_type).delete()


# Call the function "pre_delete_entity" every time an account, project, tool, or user is deleted:
pre_delete.connect(pre_delete_entity, sender=Account)
pre_delete.connect(pre_delete_entity, sender=Project)
pre_delete.connect(pre_delete_entity, sender=Tool)
pre_delete.connect(pre_delete_entity, sender=User)


class Reservation(CalendarDisplay):
	user = models.ForeignKey(User, related_name="reservation_user", on_delete=models.CASCADE)
	creator = models.ForeignKey(User, related_name="reservation_creator", on_delete=models.CASCADE)
	creation_time = models.DateTimeField(default=timezone.now)
	tool = models.ForeignKey(Tool, on_delete=models.CASCADE)
	project = models.ForeignKey(Project, null=True, blank=True, help_text="Indicates the intended project for this reservation. A missed reservation would be billed to this project.", on_delete=models.CASCADE)
	start = models.DateTimeField('start')
	end = models.DateTimeField('end')
	short_notice = models.BooleanField(default=None, help_text="Indicates that the reservation was made after the configuration deadline for a tool. NanoFab staff may not have enough time to properly configure the tool before the user is scheduled to use it.")
	cancelled = models.BooleanField(default=False, help_text="Indicates that the reservation has been cancelled, moved, or resized.")
	cancellation_time = models.DateTimeField(null=True, blank=True)
	cancelled_by = models.ForeignKey(User, null=True, blank=True, on_delete=models.SET_NULL)
	missed = models.BooleanField(default=False, help_text="Indicates that the tool was not enabled by anyone before the tool's \"missed reservation threshold\" passed.")
	shortened = models.BooleanField(default=False, help_text="Indicates that the user finished using the tool and relinquished the remaining time on their reservation. The reservation will no longer be visible on the calendar and a descendant reservation will be created in place of the existing one.")
	descendant = models.OneToOneField('Reservation', related_name='ancestor', null=True, blank=True, on_delete=models.SET_NULL, help_text="Any time a reservation is moved or resized, the old reservation is cancelled and a new reservation with updated information takes its place. This field links the old reservation to the new one, so the history of reservation moves & changes can be easily tracked.")
	additional_information = models.TextField(null=True, blank=True)
	self_configuration = models.BooleanField(default=False, help_text="When checked, indicates that the user will perform their own tool configuration (instead of requesting that the NanoFab staff configure it for them).")
	title = models.TextField(default='', blank=True, max_length=200, help_text="Shows a custom title for this reservation on the calendar. Leave this field blank to display the reservation's user name as the title (which is the default behaviour).")

	def duration(self):
		return self.end - self.start

	def has_not_ended(self):
		return False if self.end < timezone.now() else True

	def save_and_notify(self):
		self.save()
		from NEMO.views.calendar import send_user_cancelled_reservation_notification, send_user_created_reservation_notification
		if self.cancelled:
			send_user_cancelled_reservation_notification(self)
		else:
			send_user_created_reservation_notification(self)

	class Meta:
		ordering = ['-start']

	def __str__(self):
		return str(self.id)


class UsageEvent(CalendarDisplay):
	user = models.ForeignKey(User, related_name="usage_event_user", on_delete=models.CASCADE)
	operator = models.ForeignKey(User, related_name="usage_event_operator", on_delete=models.CASCADE)
	project = models.ForeignKey(Project, on_delete=models.CASCADE)
	tool = models.ForeignKey(Tool, related_name='+', on_delete=models.CASCADE)  # The related_name='+' disallows reverse lookups. Helper functions of other models should be used instead.
	start = models.DateTimeField(default=timezone.now)
	end = models.DateTimeField(null=True, blank=True)
	validated = models.BooleanField(default=False)
	run_data = models.TextField(null=True, blank=True)

	def duration(self):
		return calculate_duration(self.start, self.end, "In progress")

	class Meta:
		ordering = ['-start']

	def __str__(self):
		return str(self.id)


class Consumable(models.Model):
	name = models.CharField(max_length=100)
	category = models.ForeignKey('ConsumableCategory', blank=True, null=True, on_delete=models.CASCADE)
	quantity = models.IntegerField(help_text="The number of items currently in stock.")
	visible = models.BooleanField(default=True)
	reminder_threshold = models.IntegerField(help_text="More of this item should be ordered when the quantity falls below this threshold.")
	reminder_email = models.EmailField(help_text="An email will be sent to this address when the quantity of this item falls below the reminder threshold.")

	class Meta:
		ordering = ['name']

	def __str__(self):
		return self.name


class ConsumableCategory(models.Model):
	name = models.CharField(max_length=100)

	class Meta:
		ordering = ['name']
		verbose_name_plural = 'Consumable categories'

	def __str__(self):
		return self.name


class ConsumableWithdraw(models.Model):
	customer = models.ForeignKey(User, related_name="consumable_user", help_text="The user who will use the consumable item.", on_delete=models.CASCADE)
	merchant = models.ForeignKey(User, related_name="consumable_merchant", help_text="The staff member that performed the withdraw.", on_delete=models.CASCADE)
	consumable = models.ForeignKey(Consumable, on_delete=models.CASCADE)
	quantity = models.PositiveIntegerField()
	project = models.ForeignKey(Project, help_text="The withdraw will be billed to this project.", on_delete=models.CASCADE)
	date = models.DateTimeField(default=timezone.now, help_text="The date and time when the user withdrew the consumable.")

	class Meta:
		ordering = ['-date']

	def __str__(self):
		return str(self.id)


class InterlockCard(models.Model):
	server = models.CharField(max_length=100)
	port = models.PositiveIntegerField()
	number = models.PositiveIntegerField(blank=True, null=True)
	even_port = models.PositiveIntegerField(blank=True, null=True)
	odd_port = models.PositiveIntegerField(blank=True, null=True)
	category = models.ForeignKey('InterlockCardCategory', blank=False, null=False, on_delete=models.CASCADE, default=1)
	username = models.CharField(max_length=100, blank=True, null=True)
	password = models.CharField(max_length=100, blank=True, null=True)
	enabled = models.BooleanField(blank=False, null=False, default=True)

	class Meta:
		ordering = ['server', 'number']

	def __str__(self):
		return str(self.server) + (', card ' + str(self.number) if self.number else '')


class Interlock(models.Model):
	class State(object):
		UNKNOWN = -1
		# The numeric command types for the interlock hardware:
		UNLOCKED = 1
		LOCKED = 2
		Choices = (
			(UNKNOWN, 'Unknown'),
			(UNLOCKED, 'Unlocked'),  # The 'unlocked' and 'locked' constants match the hardware command types to control the interlocks.
			(LOCKED, 'Locked'),
		)

	card = models.ForeignKey(InterlockCard, on_delete=models.CASCADE)
	channel = models.PositiveIntegerField(blank=True, null=True, verbose_name="Channel/Relay")
	state = models.IntegerField(choices=State.Choices, default=State.UNKNOWN)
	most_recent_reply = models.TextField(default="None")

	def unlock(self):
		from NEMO import interlocks
		return interlocks.get(self.card.category).unlock(self)

	def lock(self):
		from NEMO import interlocks
		return interlocks.get(self.card.category).lock(self)

	class Meta:
		unique_together = ('card', 'channel')
		ordering = ['card__server', 'card__number', 'channel']

	def __str__(self):
		return str(self.card) + ", channel " + str(self.channel)


class InterlockCardCategory(models.Model):
	name = models.CharField(max_length=200, help_text="The name for this interlock category")
	key = models.CharField(max_length=100, help_text="The key to identify this interlock category by in interlocks.py")

	class Meta:
		verbose_name_plural = 'Interlock card categories'
		ordering = ['name']

	def __str__(self):
		return str(self.name)


class Task(models.Model):
	class Urgency(object):
		LOW = -1
		NORMAL = 0
		HIGH = 1
		Choices = (
			(LOW, 'Low'),
			(NORMAL, 'Normal'),
			(HIGH, 'High'),
		)
	urgency = models.IntegerField(choices=Urgency.Choices)
	tool = models.ForeignKey(Tool, help_text="The tool that this task relates to.", on_delete=models.CASCADE)
	force_shutdown = models.BooleanField(default=None, help_text="Indicates that the tool this task relates to will be shutdown until the task is resolved.")
	safety_hazard = models.BooleanField(default=None, help_text="Indicates that this task represents a safety hazard to the NanoFab.")
	creator = models.ForeignKey(User, related_name="created_tasks", help_text="The user who created the task.", on_delete=models.CASCADE)
	creation_time = models.DateTimeField(default=timezone.now, help_text="The date and time when the task was created.")
	problem_category = models.ForeignKey('TaskCategory', null=True, blank=True, related_name='problem_category', on_delete=models.SET_NULL)
	problem_description = models.TextField(blank=True, null=True)
	progress_description = models.TextField(blank=True, null=True)
	last_updated = models.DateTimeField(null=True, blank=True, help_text="The last time this task was modified. (Creating the task does not count as modifying it.)")
	last_updated_by = models.ForeignKey(User, null=True, blank=True, help_text="The last user who modified this task. This should always be a staff member.", on_delete=models.SET_NULL)
	estimated_resolution_time = models.DateTimeField(null=True, blank=True, help_text="The estimated date and time that the task will be resolved.")
	cancelled = models.BooleanField(default=False)
	resolved = models.BooleanField(default=False)
	resolution_time = models.DateTimeField(null=True, blank=True, help_text="The timestamp of when the task was marked complete or cancelled.")
	resolver = models.ForeignKey(User, null=True, blank=True, related_name='task_resolver', help_text="The staff member who resolved the task.", on_delete=models.SET_NULL)
	resolution_description = models.TextField(blank=True, null=True)
	resolution_category = models.ForeignKey('TaskCategory', null=True, blank=True, related_name='resolution_category', on_delete=models.SET_NULL)

	class Meta:
		ordering = ['-creation_time']

	def __str__(self):
		return str(self.id)

	def current_status(self):
		""" Returns the textual description of the current task status """
		try:
			return TaskHistory.objects.filter(task_id=self.id).latest().status
		except TaskHistory.DoesNotExist:
			return None

	def task_images(self):
		return TaskImages.objects.filter(task=self).order_by()


class TaskImages(models.Model):
	task = models.ForeignKey(Task, on_delete=models.CASCADE)
	image = models.ImageField(upload_to=get_task_image_filename, verbose_name='Image')
	uploaded_at = models.DateTimeField(auto_now_add=True)

	def filename(self):
		return os.path.basename(self.image.name)

	class Meta:
		verbose_name_plural = "Task images"
		ordering = ['-uploaded_at']

		
# These two auto-delete tool images from filesystem when they are unneeded:
@receiver(models.signals.post_delete, sender=Tool)
def auto_delete_file_on_tool_delete(sender, instance: Tool, **kwargs):
	"""	Deletes file from filesystem when corresponding `Tool` object is deleted.	"""
	if instance.image:
		if os.path.isfile(instance.image.path):
			os.remove(instance.image.path)


@receiver(models.signals.pre_save, sender=Tool)
def auto_delete_file_on_tool_change(sender, instance: Tool, **kwargs):
	"""	Deletes old file from filesystem when corresponding `Tool` object is updated with new file. """
	if not instance.pk:
		return False

	try:
		old_file = Tool.objects.get(pk=instance.pk).image
	except Tool.DoesNotExist:
		return False

	if old_file :
		new_file = instance.image
		if not old_file == new_file:
			if os.path.isfile(old_file.path):
				os.remove(old_file.path)


# These two auto-delete task images from filesystem when they are unneeded:
@receiver(models.signals.post_delete, sender=TaskImages)
def auto_delete_file_on_delete(sender, instance: TaskImages, **kwargs):
	"""	Deletes file from filesystem when corresponding `TaskImages` object is deleted.	"""
	if instance.image:
		if os.path.isfile(instance.image.path):
			os.remove(instance.image.path)


@receiver(models.signals.pre_save, sender=TaskImages)
def auto_delete_file_on_change(sender, instance: TaskImages, **kwargs):
	"""	Deletes old file from filesystem when corresponding `TaskImages` object is updated with new file. """
	if not instance.pk:
		return False

	try:
		old_file = TaskImages.objects.get(pk=instance.pk).image
	except TaskImages.DoesNotExist:
		return False

	new_file = instance.image
	if not old_file == new_file:
		if os.path.isfile(old_file.path):
			os.remove(old_file.path)


class TaskCategory(models.Model):
	class Stage(object):
		INITIAL_ASSESSMENT = 0
		COMPLETION = 1
		Choices = (
			(INITIAL_ASSESSMENT, 'Initial assessment'),
			(COMPLETION, 'Completion'),
		)
	name = models.CharField(max_length=100)
	stage = models.IntegerField(choices=Stage.Choices)

	class Meta:
		verbose_name_plural = "Task categories"
		ordering = ['name']

	def __str__(self):
		return str(self.name)


class TaskStatus(models.Model):
	name = models.CharField(max_length=200, unique=True)
	notify_primary_tool_owner = models.BooleanField(default=False, help_text="Notify the primary tool owner when a task transitions to this status")
	notify_backup_tool_owners = models.BooleanField(default=False, help_text="Notify the backup tool owners when a task transitions to this status")
	notify_tool_notification_email = models.BooleanField(default=False, help_text="Send an email to the tool notification email address when a task transitions to this status")
	custom_notification_email_address = models.EmailField(blank=True, help_text="Notify a custom email address when a task transitions to this status. Leave this blank if you don't need it.")
	notification_message = models.TextField(blank=True)

	def __str__(self):
		return self.name

	class Meta:
		verbose_name_plural = 'task statuses'
		ordering = ['name']


class TaskHistory(models.Model):
	task = models.ForeignKey(Task, help_text='The task that this historical entry refers to', related_name='history', on_delete=models.CASCADE)
	status = models.CharField(max_length=200, help_text="A text description of the task's status")
	time = models.DateTimeField(auto_now_add=True, help_text='The date and time when the task status was changed')
	user = models.ForeignKey(User, help_text='The user that changed the task to this status', on_delete=models.CASCADE)

	class Meta:
		verbose_name_plural = 'task histories'
		ordering = ['time']
		get_latest_by = 'time'


class Comment(models.Model):
	tool = models.ForeignKey(Tool, help_text="The tool that this comment relates to.", on_delete=models.CASCADE)
	author = models.ForeignKey(User, on_delete=models.CASCADE)
	creation_date = models.DateTimeField(default=timezone.now)
	expiration_date = models.DateTimeField(blank=True, null=True, help_text="The comment will only be visible until this date.")
	visible = models.BooleanField(default=True)
	hide_date = models.DateTimeField(blank=True, null=True, help_text="The date when this comment was hidden. If it is still visible or has expired then this date should be empty.")
	hidden_by = models.ForeignKey(User, null=True, blank=True, related_name="hidden_comments", on_delete=models.SET_NULL)
	content = models.TextField()

	class Meta:
		ordering = ['-creation_date']

	def __str__(self):
		return str(self.id)


class ResourceCategory(models.Model):
	name = models.CharField(max_length=200)

	def __str__(self):
		return str(self.name)

	class Meta:
		verbose_name_plural = 'resource categories'
		ordering = ['name']


class Resource(models.Model):
	name = models.CharField(max_length=200)
	category = models.ForeignKey(ResourceCategory, blank=True, null=True, on_delete=models.SET_NULL)
	available = models.BooleanField(default=True, help_text="Indicates whether the resource is available to be used.")
	fully_dependent_tools = models.ManyToManyField(Tool, blank=True, related_name="required_resource_set", help_text="These tools will be completely inoperable if the resource is unavailable.")
	partially_dependent_tools = models.ManyToManyField(Tool, blank=True, related_name="nonrequired_resource_set", help_text="These tools depend on this resource but can operated at a reduced capacity if the resource is unavailable.")
	dependent_areas = models.ManyToManyField(Area, blank=True, related_name="required_resources", help_text="Users will not be able to login to these areas when the resource is unavailable.")
	restriction_message = models.TextField(blank=True, help_text="The message that is displayed to users on the tool control page when this resource is unavailable.")

	class Meta:
		ordering = ['name']

	def __str__(self):
		return self.name


class ActivityHistory(models.Model):
	"""
	Stores the history of when accounts, projects, and users are active.
	This class uses generic relations in order to point to any model type.
	For more information see: https://docs.djangoproject.com/en/dev/ref/contrib/contenttypes/#generic-relations
	"""

	class Action(object):
		ACTIVATED = True
		DEACTIVATED = False
		Choices = (
			(ACTIVATED, 'Activated'),
			(DEACTIVATED, 'Deactivated'),
		)

	content_type = models.ForeignKey(ContentType, on_delete=models.CASCADE)
	object_id = models.PositiveIntegerField()
	content_object = GenericForeignKey('content_type', 'object_id')
	action = models.BooleanField(choices=Action.Choices, default=None, help_text="The target state (activated or deactivated).")
	date = models.DateTimeField(default=timezone.now, help_text="The time at which the active state was changed.")
	authorizer = models.ForeignKey(User, help_text="The staff member who changed the active state of the account, project, or user in question.", on_delete=models.CASCADE)

	class Meta:
		ordering = ['-date']
		verbose_name_plural = 'activity histories'

	def __str__(self):
		if self.action:
			state = "activated"
		else:
			state = "deactivated"
		return str(self.content_type).capitalize() + " " + str(self.object_id) + " " + state


class MembershipHistory(models.Model):
	"""
	Stores the history of membership between related items. For example, users can be members of projects.
	Likewise, projects can belong to accounts. This class uses generic relations in order to point to any model type.
	For more information see: https://docs.djangoproject.com/en/dev/ref/contrib/contenttypes/#generic-relations
	"""

	class Action(object):
		ADDED = True
		REMOVED = False
		Choices = (
			(ADDED, 'Added'),
			(REMOVED, 'Removed'),
		)

	# The parent entity can be either an account or project.
	parent_content_type = models.ForeignKey(ContentType, related_name="parent_content_type", on_delete=models.CASCADE)
	parent_object_id = models.PositiveIntegerField()
	parent_content_object = GenericForeignKey('parent_content_type', 'parent_object_id')

	# The child entity can be either a project or user.
	child_content_type = models.ForeignKey(ContentType, related_name="child_content_type", on_delete=models.CASCADE)
	child_object_id = models.PositiveIntegerField()
	child_content_object = GenericForeignKey('child_content_type', 'child_object_id')

	date = models.DateTimeField(default=timezone.now, help_text="The time at which the membership status was changed.")
	authorizer = models.ForeignKey(User, help_text="The staff member who changed the membership status of the account, project, or user in question.", on_delete=models.CASCADE)
	action = models.BooleanField(choices=Action.Choices, default=None)

	class Meta:
		ordering = ['-date']
		verbose_name_plural = 'membership histories'

	def __str__(self):
		return "Membership change for " + str(self.parent_content_type) + " " + str(self.parent_object_id)

	def get_child_content_object(self):
		if self.child_content_object is None:
			return "<deleted>"
		else:
			return str(self.child_content_object)

	def get_parent_content_object(self):
		if self.parent_content_object is None:
			return "<deleted>"
		else:
			return str(self.parent_content_object)


def calculate_duration(start, end, unfinished_reason):
	"""
	Calculates the duration between two timestamps. If 'end' is None (thereby
	yielding the calculation impossible) then 'unfinished_reason' is returned.
	"""
	if start is None or end is None:
		return unfinished_reason
	else:
		return end - start


class Door(models.Model):
	name = models.CharField(max_length=100)
	area = models.ForeignKey(Area, related_name='doors', on_delete=models.PROTECT)
	interlock = models.OneToOneField(Interlock, on_delete=models.PROTECT)

	def __str__(self):
		return str(self.name)

	def get_absolute_url(self):
		return reverse('welcome_screen', args=[self.id])
	get_absolute_url.short_description = 'URL'


class PhysicalAccessLevel(models.Model):
	name = models.CharField(max_length=100)
	area = models.ForeignKey(Area, on_delete=models.CASCADE)

	class Schedule(object):
		ALWAYS = 0
		WEEKDAYS_7AM_TO_MIDNIGHT = 1
		WEEKENDS = 2
		Choices = (
			(ALWAYS, "Always"),
			(WEEKDAYS_7AM_TO_MIDNIGHT, "Weekdays, 7am to midnight"),
			(WEEKENDS, "Weekends"),
		)
	schedule = models.IntegerField(choices=Schedule.Choices)
	allow_staff_access = models.BooleanField(blank=False, null=False, default=False, help_text="Check this box to allow access to Staff users without explicitly granting them access")

	def accessible(self):
		now = timezone.localtime(timezone.now())
		saturday = 6
		sunday = 7
		if self.schedule == self.Schedule.ALWAYS:
			return True
		elif self.schedule == self.Schedule.WEEKDAYS_7AM_TO_MIDNIGHT:
			if now.isoweekday() == saturday or now.isoweekday() == sunday:
				return False
			seven_am = datetime.time(hour=7, tzinfo=timezone.get_current_timezone())
			midnight = datetime.time(hour=23, minute=59, second=59, tzinfo=timezone.get_current_timezone())
			current_time = now.time()
			if seven_am < current_time < midnight:
				return True
		elif self.schedule == self.Schedule.WEEKENDS:
			if now.isoweekday() == saturday or now.isoweekday() == sunday:
				return True
		return False

	def __str__(self):
		return str(self.name)

	class Meta:
		ordering = ['name']


class PhysicalAccessType(object):
	DENY = False
	ALLOW = True
	Choices = (
		(False, 'Deny'),
		(True, 'Allow'),
	)


class PhysicalAccessLog(models.Model):
	user = models.ForeignKey(User, on_delete=models.CASCADE)
	door = models.ForeignKey(Door, on_delete=models.CASCADE)
	time = models.DateTimeField()
	result = models.BooleanField(choices=PhysicalAccessType.Choices, default=None)
	details = models.TextField(null=True, blank=True, help_text="Any details that should accompany the log entry. For example, the reason physical access was denied.")

	class Meta:
		ordering = ['-time']


class SafetyIssue(models.Model):
	reporter = models.ForeignKey(User, blank=True, null=True, related_name='reported_safety_issues', on_delete=models.SET_NULL)
	location = models.CharField(max_length=200)
	creation_time = models.DateTimeField(auto_now_add=True)
	visible = models.BooleanField(default=True, help_text='Should this safety issue be visible to all users? When unchecked, the issue is only visible to staff.')
	concern = models.TextField()
	progress = models.TextField(blank=True, null=True)
	resolution = models.TextField(blank=True, null=True)
	resolved = models.BooleanField(default=False)
	resolution_time = models.DateTimeField(blank=True, null=True)
	resolver = models.ForeignKey(User, related_name='resolved_safety_issues', blank=True, null=True, on_delete=models.SET_NULL)

	class Meta:
		ordering = ['-creation_time']

	def __str__(self):
		return str(self.id)

	def get_absolute_url(self):
		from django.urls import reverse
		return reverse('update_safety_issue', args=[self.id])


class Alert(models.Model):
	title = models.CharField(blank=True, max_length=100)
	contents = models.CharField(max_length=500)
	creation_time = models.DateTimeField(default=timezone.now)
	creator = models.ForeignKey(User, null=True, blank=True, related_name='+', on_delete=models.SET_NULL)
	debut_time = models.DateTimeField(help_text='The alert will not be displayed to users until the debut time is reached.')
	expiration_time = models.DateTimeField(null=True, blank=True, help_text='The alert can be deleted after the expiration time is reached.')
	user = models.ForeignKey(User, null=True, blank=True, related_name='alerts', help_text='The alert will be visible for this user. The alert is visible to all users when this is empty.', on_delete=models.CASCADE)
	dismissible = models.BooleanField(default=False, help_text="Allows the user to delete the alert. This is only valid when the 'user' field is set.")

	class Meta:
		ordering = ['-debut_time']

	def __str__(self):
		return str(self.id)


class ContactInformationCategory(models.Model):
	name = models.CharField(max_length=200)
	display_order = models.IntegerField(help_text="Contact information categories are sorted according to display order. The lowest value category is displayed first in the 'Contact information' page.")

	class Meta:
		verbose_name_plural = 'Contact information categories'
		ordering = ['display_order', 'name']

	def __str__(self):
		return str(self.name)


class ContactInformation(models.Model):
	name = models.CharField(max_length=200)
	image = models.ImageField(blank=True, help_text='Portraits are resized to 266 pixels high and 200 pixels wide. Crop portraits to these dimensions before uploading for optimal bandwidth usage')
	category = models.ForeignKey(ContactInformationCategory, on_delete=models.CASCADE)
	email = models.EmailField(blank=True)
	office_phone = models.CharField(max_length=40, blank=True)
	office_location = models.CharField(max_length=200, blank=True)
	mobile_phone = models.CharField(max_length=40, blank=True)
	mobile_phone_is_sms_capable = models.BooleanField(default=True, verbose_name='Mobile phone is SMS capable', help_text="Is the mobile phone capable of receiving text messages? If so, a link will be displayed for users to click to send a text message to the recipient when viewing the 'Contact information' page.")

	class Meta:
		verbose_name_plural = 'Contact information'
		ordering = ['name']

	def __str__(self):
		return str(self.name)


class Notification(models.Model):
	user = models.ForeignKey(User, related_name='notifications', on_delete=models.CASCADE)
	expiration = models.DateTimeField()
	content_type = models.ForeignKey(ContentType, on_delete=models.CASCADE)
	object_id = models.PositiveIntegerField()
	content_object = GenericForeignKey('content_type', 'object_id')

	class Types:
		NEWS = 'news'
		SAFETY = 'safetyissue'
		Choices = (
			(NEWS, 'News creation and updates - notifies all users'),
			(SAFETY, 'New safety issues - notifies staff only')
		)


class LandingPageChoice(models.Model):
	image = models.ImageField(help_text='An image that symbolizes the choice. It is automatically resized to 128x128 pixels when displayed, so set the image to this size before uploading to optimize bandwidth usage and landing page load time')
	name = models.CharField(max_length=40, help_text='The textual name that will be displayed underneath the image')
	url = models.CharField(max_length=200, verbose_name='URL', help_text='The URL that the choice leads to when clicked. Relative paths such as /calendar/ are used when linking within the NEMO site. Use fully qualified URL paths such as https://www.google.com/ to link to external sites.')
	display_priority = models.IntegerField(help_text="The order in which choices are displayed on the landing page, from left to right, top to bottom. Lower values are displayed first.")
	open_in_new_tab = models.BooleanField(default=False, help_text="Open the URL in a new browser tab when it's clicked")
	secure_referral = models.BooleanField(default=True, help_text="Improves security by blocking HTTP referer [sic] information from the targeted page. Enabling this prevents the target page from manipulating the calling page's DOM with JavaScript. This should always be used for external links. It is safe to uncheck this when linking within the NEMO site. Leave this box checked if you don't know what this means")
	hide_from_mobile_devices = models.BooleanField(default=False, help_text="Hides this choice when the landing page is viewed from a mobile device")
	hide_from_desktop_computers = models.BooleanField(default=False, help_text="Hides this choice when the landing page is viewed from a desktop computer")
	hide_from_users = models.BooleanField(default=False, help_text="Hides this choice from normal users. When checked, only staff, technicians, and super-users can see the choice")
	notifications = models.CharField(max_length=25, blank=True, null=True, choices=Notification.Types.Choices, help_text="Displays a the number of new notifications for the user. For example, if the user has two unread news notifications then the number '2' would appear for the news icon on the landing page.")

	class Meta:
		ordering = ['display_priority']

	def __str__(self):
		return str(self.name)


class Customization(models.Model):
	name = models.CharField(primary_key=True, max_length=50)
	value = models.TextField()

	class Meta:
		ordering = ['name']

	def __str__(self):
		return str(self.name)


class ScheduledOutageCategory(models.Model):
	name = models.CharField(max_length=200)

	class Meta:
		ordering = ['name']
		verbose_name_plural = "Scheduled outage categories"

	def __str__(self):
		return self.name


class ScheduledOutage(models.Model):
	start = models.DateTimeField()
	end = models.DateTimeField()
	creator = models.ForeignKey(User, on_delete=models.CASCADE)
	title = models.CharField(max_length=100, help_text="A brief description to quickly inform users about the outage")
	details = models.TextField(blank=True, help_text="A detailed description of why there is a scheduled outage, and what users can expect during the outage")
	category = models.CharField(blank=True, max_length=200, help_text="A categorical reason for why this outage is scheduled. Useful for trend analytics.")
	tool = models.ForeignKey(Tool, null=True, on_delete=models.CASCADE)
	resource = models.ForeignKey(Resource, null=True, on_delete=models.CASCADE)

	def __str__(self):
		return str(self.title)


class News(models.Model):
	title = models.CharField(max_length=200)
	created = models.DateTimeField(help_text="The date and time this story was first published")
	original_content = models.TextField(help_text="The content of the story when it was first published, useful for visually hiding updates 'in the middle' of the story")
	all_content = models.TextField(help_text="The entire content of the story")
	last_updated = models.DateTimeField(help_text="The date and time this story was last updated")
	last_update_content = models.TextField(help_text="The most recent update to the story, useful for visually hiding updates 'in the middle' of the story")
	archived = models.BooleanField(default=False, help_text="A story is removed from the 'Recent News' page when it is archived")
	update_count = models.PositiveIntegerField(help_text="The number of times this story has been updated. When the number of updates is greater than 2, then only the original story and the latest update are displayed in the 'Recent News' page")

	class Meta:
		ordering = ['-last_updated']
		verbose_name_plural = 'News'


def record_remote_many_to_many_changes_and_save(request, obj, form, change, many_to_many_field, save_function_pointer):
	"""
	Record the changes in a many-to-many field that the model does not own. Then, save the many-to-many field.
	"""
	# If the model object is being changed then we can get the list of previous members.
	if change:
		original_members = set(obj.user_set.all())
	else:  # The model object is being created (instead of changed) so we can assume there are no members (initially).
		original_members = set()
	current_members = set(form.cleaned_data[many_to_many_field])
	added_members = []
	removed_members = []

	# Log membership changes if they occurred.
	symmetric_difference = original_members ^ current_members
	if symmetric_difference:
		if change:  # the members have changed, so find out what was added and removed...
			# We can can see the previous members of the object model by looking it up
			# in the database because the member list hasn't been committed yet.
			added_members = set(current_members) - set(original_members)
			removed_members = set(original_members) - set(current_members)

		else:  # a model object is being created (instead of changed) so we can assume all the members are new...
			added_members = form.cleaned_data[many_to_many_field]

	# A primary key for the object is required to make many-to-many field changes.
	# If the object is being changed then it has already been assigned a primary key.
	if not change:
		save_function_pointer(request, obj, form, change)
	obj.user_set.set(form.cleaned_data[many_to_many_field])
	save_function_pointer(request, obj, form, change)

	# Record which members were added to the object.
	for user in added_members:
		new_member = MembershipHistory()
		new_member.authorizer = request.user
		new_member.parent_content_object = obj
		new_member.child_content_object = user
		new_member.action = MembershipHistory.Action.ADDED
		new_member.save()

	# Record which members were removed from the object.
	for user in removed_members:
		ex_member = MembershipHistory()
		ex_member.authorizer = request.user
		ex_member.parent_content_object = obj
		ex_member.child_content_object = user
		ex_member.action = MembershipHistory.Action.REMOVED
		ex_member.save()


def record_local_many_to_many_changes(request, obj, form, many_to_many_field):
	"""
	Record the changes in a many-to-many field that the model owns.
	"""
	if many_to_many_field in form.changed_data:
		original_members = set(getattr(obj, many_to_many_field).all())
		current_members = set(form.cleaned_data[many_to_many_field])
		added_members = set(current_members) - set(original_members)
		for a in added_members:
			p = MembershipHistory()
			p.action = MembershipHistory.Action.ADDED
			p.authorizer = request.user
			p.child_content_object = obj
			p.parent_content_object = a
			p.save()
		removed_members = set(original_members) - set(current_members)
		for a in removed_members:
			p = MembershipHistory()
			p.action = MembershipHistory.Action.REMOVED
			p.authorizer = request.user
			p.child_content_object = obj
			p.parent_content_object = a
			p.save()


def record_active_state(request, obj, form, field_name, is_initial_creation):
	"""
	Record whether the account, project, or user is active when the active state is changed.
	"""
	if field_name in form.changed_data or is_initial_creation:
		activity_entry = ActivityHistory()
		activity_entry.authorizer = request.user
		activity_entry.action = getattr(obj, field_name)
		activity_entry.content_object = obj
		activity_entry.save()<|MERGE_RESOLUTION|>--- conflicted
+++ resolved
@@ -282,11 +282,7 @@
 
 	@property
 	def serial(self):
-<<<<<<< HEAD
-		return self.parent_tool.description if self.is_child_tool() else self._serial
-=======
 		return self.parent_tool.serial if self.is_child_tool() else self._serial
->>>>>>> e2f4031f
 
 	@serial.setter
 	def serial(self, value):
